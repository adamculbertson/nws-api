import http.server
import json
import logging
import time

import forecast
from config import ConfigError, load

MAX_LEN = 128  # Maximum allowed length of a JSON POST payload
CACHE_TIME = 5  # Time to cache the forecast information, in minutes
# When the client requests the weather information, the following payload is allowed:
"""
{
  "lat": 93.12,
  "lon": -35.76,
  "city": "Someplace",
  "state": "CA"
}
"""
# City and State may be the only things provided by the client
# If the server has not seen this combination before, which means the lat and lon are NOT in the cache, the server
# will respond with a 404 Not Found error

# TODO: Check if a location is within the grid coordinates of the office. That may allow for less lookups.

# TODO: Cache this using redis maybe?
# Store the grid coordinates for a given city and state
# Format: locations[state][city] = (x, y)
locations = {}

# Store the GPS coordinates for a city, state, and location
# Format: coordinates[lat][lon] = {"city": city, "state": state}
coordinates = {}

# Store the weather information (forecast, hourly (if requested), and hazardous weather outlook
# Format: locations[office][x][y] = {"forecast": forecast, "hourly": hourly, "hwo": hwo, "time": timestamp}
weather_info = {}

# Store the NWS offices for a given city and state
# Format: offices[state][city] = office
offices = {}

# Office Locations
# Format: offices_locations[office] = {"city": city, "state": state}
offices_locations = {}


def get_location_info(lat_lon: tuple) -> bool:
    """
    Call the point endpoint of the NWS API to obtain information for the provided coordinates.
    :param lat_lon: Tuple of latitude and longitude coordinates.
    :return: False if get_point() returns an error or True otherwise.
    """

    logging.debug(f"Calling get_location_info(lat_lon: {lat_lon})")
    lat, lon = lat_lon
<<<<<<< HEAD
    fc = forecast.Forecast({})
=======
    fc = forecast.Forecast()
>>>>>>> 586c4cc8
    # Lookup point information
    if fc.get_point(lat_lon=lat_lon) < 0:
        return False

    # Lookup office information
    if fc.get_office_info(fc.office) < 0:
        return False

    # Create the dictionaries as needed

    # Determine if the state is not in the list of locations and create a dictionary for it if not
    if fc.state not in locations:
        locations[fc.state] = {}

    # Add the grid coordinates to the city and state combination
    locations[fc.state][fc.city] = fc.grid

    # Break up the latitude and longitude
    city_lat, city_lon = fc.city_lat_lon

    # Determine if the city latitude is in the list of coordinates and create a dictionary for it if not
    if city_lat not in coordinates:
        coordinates[city_lat] = {}

    # Determine if the city longitude is in the list of coordinates and create a dictionary for it if not
    if city_lon not in coordinates[city_lat]:
        coordinates[city_lat][city_lon] = {}

    # Repeat the same for the user-provided latitude and longitude values
    if lat not in coordinates:
        coordinates[lat] = {}

    if lon not in coordinates[lat]:
        coordinates[lat][lon] = {}

    # Check if the state exists in the list of offices and create a dictionary if not
    if fc.state not in offices:
        offices[fc.state] = {}

    # Check if the office's location is in the cache and create if needed
    if fc.office not in offices_locations:
        offices_locations[fc.office] = {}

    # End creating dictionaries

    # Start filling in the cache information
    # Latitude and longitude information for the city
    coordinates[city_lat][city_lon] = {"city": fc.city, "state": fc.state}
    # Latitude and longitude information that the user provided
    coordinates[lat][lon] = {"city": fc.city, "state": fc.state}
    # City and state for the office of the coordinates provided
    offices_locations[fc.office] = {"city": fc.office_city, "state": fc.office_state}
    # Assign the office to the given city and state for the user
    offices[fc.state][fc.city] = fc.office

    return True


def get_location_grid(lat_lon: tuple) -> tuple | None:
    """
    Retrieves the grid X and Y coordinates of the given latitude and longitude.
    :param lat_lon: Tuple containing latitude and longitude.
    :return: Tuple of X, Y coordinates if found. None if not found.
    """
    lat, lon = lat_lon

    # Convert the latitude and longitude to a string if they were provided as an integer
    # This helps make behavior more consistent.
    if type(lat) is int:
        lat = str(lat)
    if type(lon) is int:
        lon = str(lon)

    try:
        info = coordinates[lat][lon]
        state = info['state']
        city = info['city']
        return locations[state][city]
    except KeyError:
        return None


def refresh_weather(gridXY: tuple, office: str) -> dict | None:
    """
    Refreshes weather information by calling the appropriate NWS API endpoints.
    :param gridXY: Tuple containing grid X, Y coordinates that can be obtained from the point API.
    :param office: NWS office to obtain data from.
    :return: Dictionary containing the hourly and regular forecasts, hazardous weather outlook, and update timestamp.
    """
    logging.debug(f"Calling refresh_weather(gridXY: {gridXY}, office: {office})")
    fc = forecast.Forecast({})
    hourly = fc.get_forecast_hourly(gridXY=gridXY, office=office)

    if hourly is None:
        return None

    regular = fc.get_forecast(gridXY=gridXY, office=office)

    if regular is None:
        return None

    try:
        fc.office = office
        office_info = offices_locations[office]
        fc.office_city = office_info['city']
        fc.office_state = office_info['state']
    except KeyError:
        logging.error(f"Unable to locate information for {office} in the office location cache.")
        return None

    hwo = fc.get_hwo()
    timestamp = int(time.time())

    data = {"hourly": hourly, "forecast": regular, "hwo": hwo, "time": timestamp}

    x, y = gridXY
    weather_info[office][x][y] = data
    return data


def parse_payload(payload: dict) -> tuple | int | None:
    """
    Parses the user-provided JSON to obtain the location information and add it to the cache if not found.
    :param payload: Dictionary containing city, state, latitude, and longitude.
    :return: Tuple containing x and y coordinates, city, and state on success. None or -1 on failure.
    """
    logging.debug(f"Calling parse_payload(payload: {payload})")
    # If the city and state are specified in the payload, try them first
    if "city" in payload and "state" in payload:
        # Check if the city and state's coordinates are in the cache
        # These are grid X and Y values
        try:
            location = locations[payload['state']][payload['city']]
        except KeyError:
            if "lat" not in payload or "lon" not in payload:
                # No coordinates were specified, and we do not have a way to look them up
                return None  # Causes a 404 error to be sent to the client

            # Coordinates were provided, so use them instead
            # iOS Shortcuts app sends the latitude and longitude as an integer
            payload_lat = str(payload['lat'])
            payload_lon = str(payload['lon'])

            # Try to get the grid X and Y coordinates from the cache first
            try:
                location = coordinates[payload_lat][payload_lon]
            except KeyError:
                # Not in the cache, so attempt to fetch the information from the API
                result = get_location_info((payload_lat, payload_lon))
                if result < 0:
                    return -1  # Returns a 400 error
                location = locations[payload['state']][payload['city']]

        city = payload['city']
        state = payload['state']
        x, y = location

    else:
        # Determine if the latitude AND longitude were specified by the client and send an error if not
        try:
            lat = str(payload['lat'])
            lon = str(payload['lon'])
        except KeyError:
            return -1  # Causes a 400 error to be sent to the client

        # Try to get the grid X and Y coordinates from the cache first
        location = get_location_grid((lat, lon))
        if location is None:
            # Nothing found in the cache, so retrieve the location information.
            result = get_location_info((lat, lon))
            # Still no results, so give up with a client error.
            if not result:
                return -1
            # Try one more time to get the grid coordinates.
            # If still not found, then return None to trigger a 404 Not Found.
            location = get_location_grid((lat, lon))
            if location is None:
                return None

        x, y = location
        city_state = coordinates[lat][lon]
        city = city_state['city']
        state = city_state['state']

    return x, y, city, state


class Server(http.server.HTTPServer):
    def __init__(self, server_address, handler_class, config):
        super().__init__(server_address, handler_class)
        # TODO: Implement browser cache-control
        self.hashes = {}  # Hashes for browser cache-control
        self.config = config

        # Check that the config file has a "server" section and that the API key was specified in it
        if "server" not in self.config:
            raise ConfigError("No server configuration options were provided in the configuration file")

        if "key" not in self.config['server']:
            raise ConfigError("Please provide a key in the 'server' section of the configuration file")

        if not self.config['server']['key']:
            raise ConfigError("Please provide a key in the 'server' section of the configuration file")

    def reload(self):
        self.hashes = {}


class RequestHandler(http.server.BaseHTTPRequestHandler):
    server: Server

    def log_message(self, format, *args) -> None:
        logging.info("%s - - [%s] %s\n" %
                     (self.address_string(),
                      self.log_date_time_string(),
                      format % args))

    def send_status_code(self, code: int, message: str = None):
        self.send_response(code)
        cl = 0  # Content-Length value

        status = json.dumps({"error": 400, "message": message})
        if message is not None:
            cl = len(status)

        cl = str(cl)
        self.send_header("Content-Length", cl)
        self.end_headers()
        if message is not None:
            self.wfile.write(status.encode("utf-8"))

    def send_no_content(self):
        self.send_status_code(204)

    def send_bad_request(self, message: str = None):
        self.send_status_code(400, message)

    def send_forbidden(self, message: str = None):
        self.send_status_code(403, message)

    def send_not_found(self, message: str = None):
        self.send_status_code(404, message)

    def send_not_modified(self, tag=None):
        self.send_response(304)
        self.send_header("Content-Length", "0")
        if tag is not None:
            self.send_header("ETag", tag)
        self.end_headers()

    def send_json(self, data, status=200):
        js = json.dumps(data)
        self.send_response(status)
        self.send_header("Content-Type", "application/json")
        self.send_header("Content-Length", str(len(js)))
        self.end_headers()
        self.wfile.write(js.encode("utf-8"))

    def do_POST(self):
        # Check for and get the authorization token
        auth = self.headers.get("Authorization")

        # If the authorization token was not specified, send a forbidden
        # All API requests require the token
        if auth is None:
            self.send_forbidden(message="Missing token")
            return

        # Check for a properly formatted token
        # The token should be in the format "Bearer token"
        # "token" is the token data
        if not auth.startswith("Bearer"):
            self.send_bad_request(message="Invalid token format")
            return

        # Try to split the token by a space, to get "Bearer" and the token value
        # If the length of the split list is not 2, then it is improperly formatted
        tokens = auth.split(" ")
        if len(tokens) != 2:
            self.send_bad_request(message="Invalid token format")
            return

        # Finally, compare the token to that in the configuration data
        # Instead of sending a forbidden message, send bad request if the token does not match
        if tokens[1] != self.server.config['server']['key']:
            self.send_bad_request(message="Bad token")
            return

        #  Get the payload sent by the client
        ln = int(self.headers.get("Content-Length"))

        # Determine if the payload is of a safe length
        if ln > MAX_LEN:
            self.send_bad_request(message="Payload too large")
            return

        content = self.rfile.read(ln)
        try:
            payload = json.loads(content)
        except json.JSONDecodeError:
            self.send_bad_request(message="JSON decoding error")
            return

        # Parse the path into sections
        # In case we're running behind a reverse proxy, strip out the "api" part of the path.
        paths = self.path.split("/")
        paths.pop(0)
        if paths[0] == "api":
            paths.pop(0)

        # If the path is /weather remove that
        if len(paths) > 0:
            if paths[0] == "weather":
                paths.pop(0)

        # No path was specified, so send an invalid request.
        if len(paths) == 0:
            self.send_bad_request(message="No path specified")
            return

        # Don't bother sending a favicon. Just reply with not found.
        elif paths[0] == "favicon.ico":
            self.send_not_found()
            return

        elif paths[0] == "all":
            pass
            weather = self.get_weather(payload)
            self.send_json(weather)

        elif paths[0] == "forecast":
            weather = self.get_weather(payload)
            self.send_json(weather['forecast'])

        elif paths[0] == "hourly":
            weather = self.get_weather(payload)
            self.send_json(weather['hourly'])

        elif paths[0] == "hwo":
            weather = self.get_weather(payload)
            self.send_json(weather['hwo'])

        elif paths[0] == "spotter":
            weather = self.get_weather(payload)
            spotter = []
            for item in weather['hwo']:
                spotter.append(item['spotter'])
            self.send_json(spotter)

        # Any other request is considered invalid.
        else:
            self.send_bad_request(message="Invalid path")
            return

    def do_GET(self):
        # All endpoints are POST requests, so all GET requests are invalid
        self.send_bad_request()

    def get_weather(self, payload: dict) -> dict | None:
        """
        Fetches the weather from the cache or calls the API to refresh the cache if necessary.
        :param payload: Dictionary that contains the latitude, longitude, city, and state of the request.
        :return: Dictionary of weather data or None on error.
        """
        result = None
        try:
            result = parse_payload(payload)
            x, y, city, state = result
        except TypeError:
            # If None, then the location couldn't be found in the cache and it could not be determined
            if result is None:
                self.send_not_found(message="Not found. Please try specifying coordinates instead")
                return None

            # Any other value is a bad request
            self.send_bad_request(message="Invalid parameters")
            return None

        office = offices[state][city]
        # Determine if the office dictionary exists and create it if not
        if office not in weather_info:
            weather_info[office] = {}

        # Determine if the x coordinate dictionary exists and create it if not
        if x not in weather_info[office]:
            weather_info[office][x] = {}

        try:
            weather = weather_info[office][x][y]
        except KeyError:
            weather = refresh_weather((x, y), office)
            if weather is None:
                self.send_bad_request(message=f"Unable to obtain weather information for the coordinates {x}, {y}")
                return None

        # Check if the forecast has been cached recently
        # If it was just crated above, then the below check should fail and not be called
        now = int(time.time())

        if weather['time'] < now - CACHE_TIME * 60:
            weather = refresh_weather((x, y), office)

            if weather is None:
                self.send_bad_request(message=f"Unable to obtain weather information for the coordinates {x}, {y}")
                return None

        return weather


def setup(address, config):
    return Server(address, RequestHandler, config)


if __name__ == "__main__":
    cfg = load()
    s = Server((cfg['server']['address'], cfg['server']['port']), RequestHandler, cfg)
    s.serve_forever()<|MERGE_RESOLUTION|>--- conflicted
+++ resolved
@@ -54,11 +54,7 @@
 
     logging.debug(f"Calling get_location_info(lat_lon: {lat_lon})")
     lat, lon = lat_lon
-<<<<<<< HEAD
-    fc = forecast.Forecast({})
-=======
     fc = forecast.Forecast()
->>>>>>> 586c4cc8
     # Lookup point information
     if fc.get_point(lat_lon=lat_lon) < 0:
         return False
